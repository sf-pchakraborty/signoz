version: "2.4"

services:
  clickhouse:
    image: yandex/clickhouse-server:21.12.3.32
    # ports:
    #   - "9000:9000"
    #   - "8123:8123"
    volumes:
      - ./clickhouse-config.xml:/etc/clickhouse-server/config.xml
      - ./data/clickhouse/:/var/lib/clickhouse/
    restart: on-failure
<<<<<<< HEAD
    ports:
      - 9000:9000
=======
    logging:
      options:
        max-size: 50m
        max-file: "3"
>>>>>>> 93638d56
    healthcheck:
      # "clickhouse", "client", "-u ${CLICKHOUSE_USER}", "--password ${CLICKHOUSE_PASSWORD}", "-q 'SELECT 1'"
      test: ["CMD", "wget", "--spider", "-q", "localhost:8123/ping"]
      interval: 30s
      timeout: 5s
      retries: 3

  alertmanager:
    image: signoz/alertmanager:0.6.1
    volumes:
      - ./data/alertmanager:/data
    depends_on:
      query-service:
        condition: service_healthy
    restart: on-failure
    command:
      - --queryService.url=http://query-service:8080
      - --storage.path=/data

# Notes for Maintainers/Contributors who will change Line Numbers of Frontend & Query-Section. Please Update Line Numbers in `./scripts/commentLinesForSetup.sh` & `./CONTRIBUTING.md`

  query-service:
<<<<<<< HEAD
    image: signoz/query-service:trace-optimized-v1
=======
    image: signoz/query-service:0.7.5
>>>>>>> 93638d56
    container_name: query-service
    command: ["-config=/root/config/prometheus.yml"]
    volumes:
      - ./prometheus.yml:/root/config/prometheus.yml
      - ../dashboards:/root/config/dashboards
      - ./data/signoz/:/var/lib/signoz/
    environment:
      - ClickHouseUrl=tcp://clickhouse:9000/?database=signoz_traces
      - STORAGE=clickhouse
      - GODEBUG=netdns=go
      - TELEMETRY_ENABLED=true
      - DEPLOYMENT_TYPE=docker-standalone-amd
    restart: on-failure
<<<<<<< HEAD
=======
    healthcheck:
      test: ["CMD", "wget", "--spider", "-q", "localhost:8080/api/v1/version"]
      interval: 30s
      timeout: 5s
      retries: 3
>>>>>>> 93638d56
    depends_on:
      clickhouse:
        condition: service_healthy

  frontend:
<<<<<<< HEAD
    image: signoz/frontend:0.7.3
=======
    image: signoz/frontend:0.7.5
>>>>>>> 93638d56
    container_name: frontend
    restart: on-failure
    depends_on:
      - alertmanager
      - query-service
    ports:
      - "3301:3301"
    volumes:
      - ../common/nginx-config.conf:/etc/nginx/conf.d/default.conf

  otel-collector:
    image: signoz/otelcontribcol:trace-optimized-v1
    command: ["--config=/etc/otel-collector-config.yaml"]
    volumes:
      - ./otel-collector-config.yaml:/etc/otel-collector-config.yaml
    ports:
<<<<<<< HEAD
      - "4317:4317"       # OTLP GRPC receiver
      - "4318:4318"
    cpus: 1
=======
      - "4317:4317"     # OTLP gRPC receiver
      - "4318:4318"     # OTLP HTTP receiver
      # - "8889:8889"     # Prometheus metrics exposed by the agent
      # - "13133"         # health_check
      # - "14268:14268"   # Jaeger receiver
      # - "55678:55678"   # OpenCensus receiver
      # - "55679:55679"   # zpages extension
      # - "55680:55680"   # OTLP gRPC legacy receiver
      # - "55681:55681"   # OTLP HTTP legacy receiver
>>>>>>> 93638d56
    mem_limit: 2000m
    restart: on-failure
    depends_on:
      clickhouse:
        condition: service_healthy

  otel-collector-metrics:
    image: signoz/otelcontribcol:trace-optimized-v1
    command: ["--config=/etc/otel-collector-metrics-config.yaml"]
    volumes:
      - ./otel-collector-metrics-config.yaml:/etc/otel-collector-metrics-config.yaml
    restart: on-failure
    depends_on:
      clickhouse:
        condition: service_healthy

  # hotrod:
  #   image: jaegertracing/example-hotrod:1.30
  #   container_name: hotrod
  #   logging:
  #     options:
  #       max-size: 50m
  #       max-file: "3"
  #   command: ["all"]
  #   environment:
  #     - JAEGER_ENDPOINT=http://otel-collector:14268/api/traces

  # load-hotrod:
  #   image: "grubykarol/locust:1.2.3-python3.9-alpine3.12"
  #   container_name: load-hotrod
  #   hostname: load-hotrod
  #   environment:
  #     ATTACKED_HOST: http://hotrod:8080
  #     LOCUST_MODE: standalone
  #     NO_PROXY: standalone
  #     TASK_DELAY_FROM: 5
  #     TASK_DELAY_TO: 30
  #     QUIET_MODE: "${QUIET_MODE:-false}"
  #     LOCUST_OPTS: "--headless -u 10 -r 1"
  #   volumes:
  #     - ../common/locust-scripts:/locust<|MERGE_RESOLUTION|>--- conflicted
+++ resolved
@@ -10,15 +10,10 @@
       - ./clickhouse-config.xml:/etc/clickhouse-server/config.xml
       - ./data/clickhouse/:/var/lib/clickhouse/
     restart: on-failure
-<<<<<<< HEAD
-    ports:
-      - 9000:9000
-=======
     logging:
       options:
         max-size: 50m
         max-file: "3"
->>>>>>> 93638d56
     healthcheck:
       # "clickhouse", "client", "-u ${CLICKHOUSE_USER}", "--password ${CLICKHOUSE_PASSWORD}", "-q 'SELECT 1'"
       test: ["CMD", "wget", "--spider", "-q", "localhost:8123/ping"]
@@ -41,11 +36,7 @@
 # Notes for Maintainers/Contributors who will change Line Numbers of Frontend & Query-Section. Please Update Line Numbers in `./scripts/commentLinesForSetup.sh` & `./CONTRIBUTING.md`
 
   query-service:
-<<<<<<< HEAD
-    image: signoz/query-service:trace-optimized-v1
-=======
     image: signoz/query-service:0.7.5
->>>>>>> 93638d56
     container_name: query-service
     command: ["-config=/root/config/prometheus.yml"]
     volumes:
@@ -59,24 +50,17 @@
       - TELEMETRY_ENABLED=true
       - DEPLOYMENT_TYPE=docker-standalone-amd
     restart: on-failure
-<<<<<<< HEAD
-=======
     healthcheck:
       test: ["CMD", "wget", "--spider", "-q", "localhost:8080/api/v1/version"]
       interval: 30s
       timeout: 5s
       retries: 3
->>>>>>> 93638d56
     depends_on:
       clickhouse:
         condition: service_healthy
 
   frontend:
-<<<<<<< HEAD
-    image: signoz/frontend:0.7.3
-=======
     image: signoz/frontend:0.7.5
->>>>>>> 93638d56
     container_name: frontend
     restart: on-failure
     depends_on:
@@ -93,11 +77,6 @@
     volumes:
       - ./otel-collector-config.yaml:/etc/otel-collector-config.yaml
     ports:
-<<<<<<< HEAD
-      - "4317:4317"       # OTLP GRPC receiver
-      - "4318:4318"
-    cpus: 1
-=======
       - "4317:4317"     # OTLP gRPC receiver
       - "4318:4318"     # OTLP HTTP receiver
       # - "8889:8889"     # Prometheus metrics exposed by the agent
@@ -107,7 +86,6 @@
       # - "55679:55679"   # zpages extension
       # - "55680:55680"   # OTLP gRPC legacy receiver
       # - "55681:55681"   # OTLP HTTP legacy receiver
->>>>>>> 93638d56
     mem_limit: 2000m
     restart: on-failure
     depends_on:
