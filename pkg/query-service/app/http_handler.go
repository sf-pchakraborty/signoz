--- conflicted
+++ resolved
@@ -303,17 +303,11 @@
 func (aH *APIHandler) queryRangeMetricsV2(w http.ResponseWriter, r *http.Request) {
 	metricsQueryRangeParams, apiErrorObj := parser.ParseMetricQueryRangeParams(r)
 
-<<<<<<< HEAD
-=======
-	fmt.Println(metricsQueryRangeParams)
-
->>>>>>> 913fe803
 	if apiErrorObj != nil {
 		zap.S().Errorf(apiErrorObj.Err.Error())
 		aH.respondError(w, apiErrorObj, nil)
 		return
 	}
-<<<<<<< HEAD
 
 	// build queries
 	queries, err := metricsQueryRangeParams.BuildQuery("time_series")
@@ -387,13 +381,6 @@
 	}
 	resp := ResponseFormat{ResultType: "matrix", Result: apiResults}
 	aH.respond(w, resp)
-=======
-	response_data := &model.QueryDataV2{
-		ResultType: "matrix",
-		Result:     nil,
-	}
-	aH.respond(w, response_data)
->>>>>>> 913fe803
 }
 
 func (aH *APIHandler) listRulesFromProm(w http.ResponseWriter, r *http.Request) {
