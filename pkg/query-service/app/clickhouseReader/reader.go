--- conflicted
+++ resolved
@@ -51,7 +51,6 @@
 )
 
 const (
-<<<<<<< HEAD
 	primaryNamespace      = "clickhouse"
 	archiveNamespace      = "clickhouse-archive"
 	signozTraceDBName     = "signoz_traces"
@@ -66,14 +65,6 @@
 	maxProgressiveSteps                   = 4
 	charset                               = "abcdefghijklmnopqrstuvwxyz" +
 		"ABCDEFGHIJKLMNOPQRSTUVWXYZ0123456789"
-=======
-	primaryNamespace     = "clickhouse"
-	archiveNamespace     = "clickhouse-archive"
-	signozTraceTableName = "signoz_index"
-	signozMetricDBName   = "signoz_metrics"
-	signozSampleName     = "samples"
-	signozTSName         = "time_series"
->>>>>>> 93638d56
 )
 
 var (
@@ -118,11 +109,8 @@
 	return &ClickHouseReader{
 		db:              db,
 		localDB:         localDB,
-<<<<<<< HEAD
 		traceDB:         options.primary.TraceDB,
-=======
 		alertManager:    alertManager,
->>>>>>> 93638d56
 		operationsTable: options.primary.OperationsTable,
 		indexTable:      options.primary.IndexTable,
 		errorTable:      options.primary.ErrorTable,
@@ -762,17 +750,7 @@
 	apiError := r.alertManager.DeleteRoute(channelToDelete.Name)
 	if apiError != nil {
 		tx.Rollback()
-<<<<<<< HEAD
-		return &model.ApiError{Typ: model.ErrorInternal, Err: err}
-	}
-	if response.StatusCode > 299 {
-		err := fmt.Errorf("Error in getting 2xx response in API call to delete alertmanager/v1/receivers\n Status: %s", response.Status)
-		zap.S().Error(err)
-		tx.Rollback()
-		return &model.ApiError{Typ: model.ErrorInternal, Err: err}
-=======
 		return apiError
->>>>>>> 93638d56
 	}
 
 	err = tx.Commit()
@@ -878,18 +856,7 @@
 	apiError := r.alertManager.EditRoute(receiver)
 	if apiError != nil {
 		tx.Rollback()
-<<<<<<< HEAD
-		return nil, &model.ApiError{Typ: model.ErrorInternal, Err: err}
-	}
-
-	if response.StatusCode > 299 {
-		err := fmt.Errorf("Error in getting 2xx response in API call to alertmanager/v1/receivers\n Status: %s", response.Status)
-		zap.S().Error(err)
-		tx.Rollback()
-		return nil, &model.ApiError{Typ: model.ErrorInternal, Err: err}
-=======
 		return nil, apiError
->>>>>>> 93638d56
 	}
 
 	err = tx.Commit()
@@ -933,17 +900,7 @@
 	apiError := r.alertManager.AddRoute(receiver)
 	if apiError != nil {
 		tx.Rollback()
-<<<<<<< HEAD
-		return nil, &model.ApiError{Typ: model.ErrorInternal, Err: err}
-	}
-	if response.StatusCode > 299 {
-		err := fmt.Errorf("Error in getting 2xx response in API call to alertmanager/v1/receivers\n Status: %s", response.Status)
-		zap.S().Error(err)
-		tx.Rollback()
-		return nil, &model.ApiError{Typ: model.ErrorInternal, Err: err}
-=======
 		return nil, apiError
->>>>>>> 93638d56
 	}
 
 	err = tx.Commit()
@@ -2252,36 +2209,9 @@
 	var req, tableName string
 	switch params.Type {
 	case constants.TraceTTL:
-<<<<<<< HEAD
-		// error is skipped, handled earlier as bad request
-		tracesDuration, _ := time.ParseDuration(ttlParams.Duration)
-		second := int(tracesDuration.Seconds())
-		query := fmt.Sprintf("ALTER TABLE %s.%v MODIFY TTL toDateTime(timestamp) + INTERVAL %v SECOND", signozTraceDBName, signozTraceTableName, second)
-		err := r.db.Exec(ctx, query)
-
-		if err != nil {
-			zap.S().Error(fmt.Errorf("error while setting ttl. Err=%v", err))
-			return nil, &model.ApiError{Typ: model.ErrorExec, Err: fmt.Errorf("error while setting ttl. Err=%v", err)}
-		}
-
-	case constants.MetricsTTL:
-		// error is skipped, handled earlier as bad request
-		metricsDuration, _ := time.ParseDuration(ttlParams.Duration)
-		second := int(metricsDuration.Seconds())
-		query := fmt.Sprintf("ALTER TABLE %v.%v MODIFY TTL toDateTime(toUInt32(timestamp_ms / 1000), 'UTC') + INTERVAL %v SECOND", signozMetricDBName, signozSampleName, second)
-		err := r.db.Exec(ctx, query)
-
-		if err != nil {
-			zap.S().Error(fmt.Errorf("error while setting ttl. Err=%v", err))
-			return nil, &model.ApiError{Typ: model.ErrorExec, Err: fmt.Errorf("error while setting ttl. Err=%v", err)}
-		}
-
-	default:
-		return nil, &model.ApiError{Typ: model.ErrorExec, Err: fmt.Errorf("error while setting ttl. ttl type should be <metrics|traces>, got %v", ttlParams.Type)}
-=======
-		tableName = signozTraceTableName
+		tableName = signozTraceDBName + "." + signozTraceTableName
 		req = fmt.Sprintf(
-			"ALTER TABLE default.%v MODIFY TTL toDateTime(timestamp) + INTERVAL %v SECOND DELETE",
+			"ALTER TABLE %v MODIFY TTL toDateTime(timestamp) + INTERVAL %v SECOND DELETE",
 			tableName, params.DelDuration)
 		if len(params.ColdStorageVolume) > 0 {
 			req += fmt.Sprintf(", toDateTime(timestamp) + INTERVAL %v SECOND TO VOLUME '%s'",
@@ -2300,9 +2230,8 @@
 		}
 
 	default:
-		return nil, &model.ApiError{model.ErrorExec,
-			fmt.Errorf("error while setting ttl. ttl type should be <metrics|traces>, got %v",
-				params.Type)}
+		return nil, &model.ApiError{Typ: model.ErrorExec, Err: fmt.Errorf("error while setting ttl. ttl type should be <metrics|traces>, got %v",
+			params.Type)}
 	}
 
 	// Set the storage policy for the required table. If it is already set, then setting it again
@@ -2311,19 +2240,16 @@
 		policyReq := fmt.Sprintf("ALTER TABLE %s MODIFY SETTING storage_policy='tiered'", tableName)
 
 		zap.S().Debugf("Executing Storage policy request: %s\n", policyReq)
-		if _, err := r.db.Exec(policyReq); err != nil {
+		if err := r.db.Exec(ctx, policyReq); err != nil {
 			zap.S().Error(fmt.Errorf("error while setting storage policy. Err=%v", err))
-			return nil, &model.ApiError{model.ErrorExec,
-				fmt.Errorf("error while setting storage policy. Err=%v", err)}
-		}
->>>>>>> 93638d56
+			return nil, &model.ApiError{Typ: model.ErrorExec, Err: fmt.Errorf("error while setting storage policy. Err=%v", err)}
+		}
 	}
 
 	zap.S().Debugf("Executing TTL request: %s\n", req)
-	if _, err := r.db.Exec(req); err != nil {
+	if err := r.db.Exec(ctx, req); err != nil {
 		zap.S().Error(fmt.Errorf("error while setting ttl. Err=%v", err))
-		return nil, &model.ApiError{model.ErrorExec,
-			fmt.Errorf("error while setting ttl. Err=%v", err)}
+		return nil, &model.ApiError{Typ: model.ErrorExec, Err: fmt.Errorf("error while setting ttl. Err=%v", err)}
 	}
 	return &model.SetTTLResponseItem{Message: "move ttl has been successfully set up"}, nil
 }
@@ -2333,10 +2259,9 @@
 	diskItems := []model.DiskItem{}
 
 	query := "SELECT name,type FROM system.disks"
-	if err := r.db.Select(&diskItems, query); err != nil {
+	if err := r.db.Select(ctx, &diskItems, query); err != nil {
 		zap.S().Debug("Error in processing sql query: ", err)
-		return nil, &model.ApiError{model.ErrorExec,
-			fmt.Errorf("error while getting disks. Err=%v", err)}
+		return nil, &model.ApiError{Typ: model.ErrorExec, Err: fmt.Errorf("error while getting disks. Err=%v", err)}
 	}
 
 	zap.S().Infof("Got response: %+v\n", diskItems)
