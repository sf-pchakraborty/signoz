package app

import (
	"encoding/json"
	"errors"
	"fmt"
	"math"
	"net/http"
	"strconv"
	"time"

	promModel "github.com/prometheus/common/model"
	"go.signoz.io/query-service/constants"
	"go.signoz.io/query-service/model"
)

var allowedFunctions = []string{"count", "ratePerSec", "sum", "avg", "min", "max", "p50", "p90", "p95", "p99"}

func parseUser(r *http.Request) (*model.User, error) {

	var user model.User
	err := json.NewDecoder(r.Body).Decode(&user)
	if err != nil {
		return nil, err
	}
	if len(user.Email) == 0 {
		return nil, fmt.Errorf("email field not found")
	}

	return &user, nil
}

func parseGetTopEndpointsRequest(r *http.Request) (*model.GetTopEndpointsParams, error) {
	startTime, err := parseTime("start", r)
	if err != nil {
		return nil, err
	}
	endTime, err := parseTime("end", r)
	if err != nil {
		return nil, err
	}

	serviceName := r.URL.Query().Get("service")
	if len(serviceName) == 0 {
		return nil, errors.New("serviceName param missing in query")
	}

	getTopEndpointsParams := model.GetTopEndpointsParams{
		StartTime:   startTime.Format(time.RFC3339Nano),
		EndTime:     endTime.Format(time.RFC3339Nano),
		ServiceName: serviceName,
		Start:       startTime,
		End:         endTime,
	}

	return &getTopEndpointsParams, nil

}

func parseMetricsTime(s string) (time.Time, error) {
	if t, err := strconv.ParseFloat(s, 64); err == nil {
		s, ns := math.Modf(t)
		return time.Unix(int64(s), int64(ns*float64(time.Second))), nil
		// return time.Unix(0, t), nil
	}
	if t, err := time.Parse(time.RFC3339Nano, s); err == nil {
		return t, nil
	}
	return time.Time{}, fmt.Errorf("cannot parse %q to a valid timestamp", s)
}

func parseMetricsDuration(s string) (time.Duration, error) {
	if d, err := strconv.ParseFloat(s, 64); err == nil {
		ts := d * float64(time.Second)
		if ts > float64(math.MaxInt64) || ts < float64(math.MinInt64) {
			return 0, fmt.Errorf("cannot parse %q to a valid duration. It overflows int64", s)
		}
		return time.Duration(ts), nil
	}
	if d, err := promModel.ParseDuration(s); err == nil {
		return time.Duration(d), nil
	}
	return 0, fmt.Errorf("cannot parse %q to a valid duration", s)
}

func parseInstantQueryMetricsRequest(r *http.Request) (*model.InstantQueryMetricsParams, *model.ApiError) {
	var ts time.Time
	if t := r.FormValue("time"); t != "" {
		var err error
		ts, err = parseMetricsTime(t)
		if err != nil {
			return nil, &model.ApiError{Typ: model.ErrorBadData, Err: err}
		}
	} else {
		ts = time.Now()
	}

	return &model.InstantQueryMetricsParams{
		Time:  ts,
		Query: r.FormValue("query"),
		Stats: r.FormValue("stats"),
	}, nil

}

func parseQueryRangeRequest(r *http.Request) (*model.QueryRangeParams, *model.ApiError) {

	start, err := parseMetricsTime(r.FormValue("start"))
	if err != nil {
		return nil, &model.ApiError{Typ: model.ErrorBadData, Err: err}
	}
	end, err := parseMetricsTime(r.FormValue("end"))
	if err != nil {
		return nil, &model.ApiError{Typ: model.ErrorBadData, Err: err}
	}
	if end.Before(start) {
		err := errors.New("end timestamp must not be before start time")
		return nil, &model.ApiError{Typ: model.ErrorBadData, Err: err}
	}

	step, err := parseMetricsDuration(r.FormValue("step"))
	if err != nil {
		return nil, &model.ApiError{Typ: model.ErrorBadData, Err: err}
	}

	if step <= 0 {
		err := errors.New("zero or negative query resolution step widths are not accepted. Try a positive integer")
		return nil, &model.ApiError{Typ: model.ErrorBadData, Err: err}
	}

	// For safety, limit the number of returned points per timeseries.
	// This is sufficient for 60s resolution for a week or 1h resolution for a year.
	if end.Sub(start)/step > 11000 {
		err := errors.New("exceeded maximum resolution of 11,000 points per timeseries. Try decreasing the query resolution (?step=XX)")
		return nil, &model.ApiError{Typ: model.ErrorBadData, Err: err}
	}

	queryRangeParams := model.QueryRangeParams{
		Start: start,
		End:   end,
		Step:  step,
		Query: r.FormValue("query"),
		Stats: r.FormValue("stats"),
	}

	return &queryRangeParams, nil
}

func parseGetUsageRequest(r *http.Request) (*model.GetUsageParams, error) {
	startTime, err := parseTime("start", r)
	if err != nil {
		return nil, err
	}
	endTime, err := parseTime("end", r)
	if err != nil {
		return nil, err
	}

	stepStr := r.URL.Query().Get("step")
	if len(stepStr) == 0 {
		return nil, errors.New("step param missing in query")
	}
	stepInt, err := strconv.Atoi(stepStr)
	if err != nil {
		return nil, errors.New("step param is not in correct format")
	}

	serviceName := r.URL.Query().Get("service")
	stepHour := stepInt / 3600

	getUsageParams := model.GetUsageParams{
		StartTime:   startTime.Format(time.RFC3339Nano),
		EndTime:     endTime.Format(time.RFC3339Nano),
		Start:       startTime,
		End:         endTime,
		ServiceName: serviceName,
		Period:      fmt.Sprintf("PT%dH", stepHour),
		StepHour:    stepHour,
	}

	return &getUsageParams, nil

}

func parseGetServiceOverviewRequest(r *http.Request) (*model.GetServiceOverviewParams, error) {
	startTime, err := parseTime("start", r)
	if err != nil {
		return nil, err
	}
	endTime, err := parseTime("end", r)
	if err != nil {
		return nil, err
	}

	stepStr := r.URL.Query().Get("step")
	if len(stepStr) == 0 {
		return nil, errors.New("step param missing in query")
	}
	stepInt, err := strconv.Atoi(stepStr)
	if err != nil {
		return nil, errors.New("step param is not in correct format")
	}

	serviceName := r.URL.Query().Get("service")
	if len(serviceName) == 0 {
		return nil, errors.New("serviceName param missing in query")
	}

	getServiceOverviewParams := model.GetServiceOverviewParams{
		Start:       startTime,
		StartTime:   startTime.Format(time.RFC3339Nano),
		End:         endTime,
		EndTime:     endTime.Format(time.RFC3339Nano),
		ServiceName: serviceName,
		Period:      fmt.Sprintf("PT%dM", stepInt/60),
		StepSeconds: stepInt,
	}

	return &getServiceOverviewParams, nil

}

func parseGetServicesRequest(r *http.Request) (*model.GetServicesParams, error) {

	startTime, err := parseTime("start", r)
	if err != nil {
		return nil, err
	}
	endTime, err := parseTime("end", r)
	if err != nil {
		return nil, err
	}

	getServicesParams := model.GetServicesParams{
		Start:     startTime,
		StartTime: startTime.Format(time.RFC3339Nano),
		End:       endTime,
		EndTime:   endTime.Format(time.RFC3339Nano),
		Period:    int(endTime.Unix() - startTime.Unix()),
	}
	return &getServicesParams, nil

}

func DoesExistInSlice(item string, list []string) bool {
	for _, element := range list {
		if item == element {
			return true
		}
	}
	return false
}

func parseSpanFilterRequestBody(r *http.Request) (*model.SpanFilterParams, error) {

	var postData *model.SpanFilterParams
	err := json.NewDecoder(r.Body).Decode(&postData)

	if err != nil {
		return nil, err
	}

	postData.Start, err = parseTimeStr(postData.StartStr, "start")
	if err != nil {
		return nil, err
	}
	postData.End, err = parseTimeMinusBufferStr(postData.EndStr, "end")
	if err != nil {
		return nil, err
	}

	return postData, nil
}

func parseFilteredSpansRequest(r *http.Request) (*model.GetFilteredSpansParams, error) {

	var postData *model.GetFilteredSpansParams
	err := json.NewDecoder(r.Body).Decode(&postData)

	if err != nil {
		return nil, err
	}

	postData.Start, err = parseTimeStr(postData.StartStr, "start")
	if err != nil {
		return nil, err
	}
	postData.End, err = parseTimeMinusBufferStr(postData.EndStr, "end")
	if err != nil {
		return nil, err
	}

	if postData.Limit == 0 {
		postData.Limit = 10
	}

	return postData, nil
}

func parseFilteredSpanAggregatesRequest(r *http.Request) (*model.GetFilteredSpanAggregatesParams, error) {

	var postData *model.GetFilteredSpanAggregatesParams
	err := json.NewDecoder(r.Body).Decode(&postData)

	if err != nil {
		return nil, err
	}

	postData.Start, err = parseTimeStr(postData.StartStr, "start")
	if err != nil {
		return nil, err
	}
	postData.End, err = parseTimeMinusBufferStr(postData.EndStr, "end")
	if err != nil {
		return nil, err
	}

	step := postData.StepSeconds
	if step == 0 {
		return nil, errors.New("step param missing in query")
	}

	function := postData.Function
	if len(function) == 0 {
		return nil, errors.New("function param missing in query")
	} else {
		if !DoesExistInSlice(function, allowedFunctions) {
			return nil, errors.New(fmt.Sprintf("given function: %s is not allowed in query", function))
		}
	}

	var dimension, aggregationOption string

	switch function {
	case "count":
		dimension = "calls"
		aggregationOption = "count"
	case "ratePerSec":
		dimension = "calls"
		aggregationOption = "rate_per_sec"
	case "avg":
		dimension = "duration"
		aggregationOption = "avg"
	case "sum":
		dimension = "duration"
		aggregationOption = "sum"
	case "p50":
		dimension = "duration"
		aggregationOption = "p50"
	case "p90":
		dimension = "duration"
		aggregationOption = "p90"
	case "p95":
		dimension = "duration"
		aggregationOption = "p95"
	case "p99":
		dimension = "duration"
		aggregationOption = "p99"
	case "min":
		dimension = "duration"
		aggregationOption = "min"
	case "max":
		dimension = "duration"
		aggregationOption = "max"
	}

	postData.AggregationOption = aggregationOption
	postData.Dimension = dimension
	// tags, err := parseTagsV2("tags", r)
	// if err != nil {
	// 	return nil, err
	// }
	// if len(*tags) != 0 {
	// 	params.Tags = *tags
	// }

	return postData, nil
}

func parseErrorRequest(r *http.Request) (*model.GetErrorParams, error) {

	params := &model.GetErrorParams{}

	serviceName := r.URL.Query().Get("serviceName")
	if len(serviceName) != 0 {
		params.ServiceName = serviceName
	}

	errorType := r.URL.Query().Get("errorType")
	if len(errorType) != 0 {
		params.ErrorType = errorType
	}

	errorId := r.URL.Query().Get("errorId")
	if len(errorId) != 0 {
		params.ErrorID = errorId
	}

	return params, nil
}

func parseTagFilterRequest(r *http.Request) (*model.TagFilterParams, error) {
	var postData *model.TagFilterParams
	err := json.NewDecoder(r.Body).Decode(&postData)

	if err != nil {
		return nil, err
	}

	postData.Start, err = parseTimeStr(postData.StartStr, "start")
	if err != nil {
		return nil, err
	}
	postData.End, err = parseTimeMinusBufferStr(postData.EndStr, "end")
	if err != nil {
		return nil, err
	}

	return postData, nil

}

func parseTagValueRequest(r *http.Request) (*model.TagFilterParams, error) {
	var postData *model.TagFilterParams
	err := json.NewDecoder(r.Body).Decode(&postData)

	if err != nil {
		return nil, err
	}
	if postData.TagKey == "" {
		return nil, fmt.Errorf("%s param missing in query", postData.TagKey)
	}

	postData.Start, err = parseTimeStr(postData.StartStr, "start")
	if err != nil {
		return nil, err
	}
	postData.End, err = parseTimeMinusBufferStr(postData.EndStr, "end")
	if err != nil {
		return nil, err
	}

	return postData, nil

}

func parseErrorsRequest(r *http.Request) (*model.GetErrorsParams, error) {

	startTime, err := parseTime("start", r)
	if err != nil {
		return nil, err
	}
	endTime, err := parseTimeMinusBuffer("end", r)
	if err != nil {
		return nil, err
	}

	params := &model.GetErrorsParams{
		Start: startTime,
		End:   endTime,
	}

	return params, nil
}

func parseTimeStr(timeStr string, param string) (*time.Time, error) {

	if len(timeStr) == 0 {
		return nil, fmt.Errorf("%s param missing in query", param)
	}

	timeUnix, err := strconv.ParseInt(timeStr, 10, 64)
	if err != nil || len(timeStr) == 0 {
		return nil, fmt.Errorf("%s param is not in correct timestamp format", param)
	}

	timeFmt := time.Unix(0, timeUnix)

	return &timeFmt, nil

}

func parseTimeMinusBufferStr(timeStr string, param string) (*time.Time, error) {

	if len(timeStr) == 0 {
		return nil, fmt.Errorf("%s param missing in query", param)
	}

	timeUnix, err := strconv.ParseInt(timeStr, 10, 64)
	if err != nil || len(timeStr) == 0 {
		return nil, fmt.Errorf("%s param is not in correct timestamp format", param)
	}

	timeUnixNow := time.Now().UnixNano()
	if timeUnix > timeUnixNow-30000000000 {
		timeUnix = timeUnix - 30000000000
	}

	timeFmt := time.Unix(0, timeUnix)

	return &timeFmt, nil

}

func parseTime(param string, r *http.Request) (*time.Time, error) {

	timeStr := r.URL.Query().Get(param)
	if len(timeStr) == 0 {
		return nil, fmt.Errorf("%s param missing in query", param)
	}

	timeUnix, err := strconv.ParseInt(timeStr, 10, 64)
	if err != nil || len(timeStr) == 0 {
		return nil, fmt.Errorf("%s param is not in correct timestamp format", param)
	}

	timeFmt := time.Unix(0, timeUnix)

	return &timeFmt, nil

}

func parseTimeMinusBuffer(param string, r *http.Request) (*time.Time, error) {

	timeStr := r.URL.Query().Get(param)
	if len(timeStr) == 0 {
		return nil, fmt.Errorf("%s param missing in query", param)
	}

	timeUnix, err := strconv.ParseInt(timeStr, 10, 64)
	if err != nil || len(timeStr) == 0 {
		return nil, fmt.Errorf("%s param is not in correct timestamp format", param)
	}

	timeUnixNow := time.Now().UnixNano()
	if timeUnix > timeUnixNow-30000000000 {
		timeUnix = timeUnix - 30000000000
	}

	timeFmt := time.Unix(0, timeUnix)

	return &timeFmt, nil

}

<<<<<<< HEAD
func parseDuration(r *http.Request) (*model.TTLParams, error) {
=======
func parseTimestamp(param string, r *http.Request) (*string, error) {
	timeStr := r.URL.Query().Get(param)
	if len(timeStr) == 0 {
		return nil, fmt.Errorf("%s param missing in query", param)
	}

	// timeUnix, err := strconv.ParseInt(timeStr, 10, 64)
	// if err != nil || len(timeStr) == 0 {
	// 	return nil, fmt.Errorf("%s param is not in correct timestamp format", param)
	// }

	return &timeStr, nil

}
func parseSetRulesRequest(r *http.Request) (string, *model.ApiError) {

	return "", nil
}

func parseTTLParams(r *http.Request) (*model.TTLParams, error) {
>>>>>>> 93638d56

	// make sure either of the query params are present
	typeTTL := r.URL.Query().Get("type")
	delDuration := r.URL.Query().Get("duration")
	coldStorage := r.URL.Query().Get("coldStorage")
	toColdDuration := r.URL.Query().Get("toColdDuration")

	if len(typeTTL) == 0 || len(delDuration) == 0 {
		return nil, fmt.Errorf("type and duration param cannot be empty from the query")
	}

	// Validate the type parameter
	if typeTTL != constants.TraceTTL && typeTTL != constants.MetricsTTL {
		return nil, fmt.Errorf("type param should be <metrics|traces>, got %v", typeTTL)
	}

	// Validate the TTL duration.
	durationParsed, err := time.ParseDuration(delDuration)
	if err != nil {
		return nil, fmt.Errorf("Not a valid TTL duration %v", delDuration)
	}

	var toColdParsed time.Duration

	// If some cold storage is provided, validate the cold storage move TTL.
	if len(coldStorage) > 0 {
		toColdParsed, err = time.ParseDuration(toColdDuration)
		if err != nil {
			return nil, fmt.Errorf("Not a valid toCold TTL duration %v", toColdDuration)
		}
		if toColdParsed.Seconds() != 0 && toColdParsed.Seconds() >= durationParsed.Seconds() {
			return nil, fmt.Errorf("Delete TTL should be greater than cold storage move TTL.")
		}
	}

	return &model.TTLParams{
		Type:                  typeTTL,
		DelDuration:           durationParsed.Seconds(),
		ColdStorageVolume:     coldStorage,
		ToColdStorageDuration: toColdParsed.Seconds(),
	}, nil
}

func parseGetTTL(r *http.Request) (*model.GetTTLParams, error) {

	typeTTL := r.URL.Query().Get("type")
	getAllTTL := false

	if len(typeTTL) == 0 {
		getAllTTL = true
	} else {
		// Validate the type parameter
		if typeTTL != constants.TraceTTL && typeTTL != constants.MetricsTTL {
			return nil, fmt.Errorf("type param should be <metrics|traces>, got %v", typeTTL)
		}
	}

	return &model.GetTTLParams{Type: typeTTL, GetAllTTL: getAllTTL}, nil
}

func parseUserPreferences(r *http.Request) (*model.UserPreferences, error) {

	var userPreferences model.UserPreferences
	err := json.NewDecoder(r.Body).Decode(&userPreferences)
	if err != nil {
		return nil, err
	}

	return &userPreferences, nil

}<|MERGE_RESOLUTION|>--- conflicted
+++ resolved
@@ -543,30 +543,7 @@
 
 }
 
-<<<<<<< HEAD
-func parseDuration(r *http.Request) (*model.TTLParams, error) {
-=======
-func parseTimestamp(param string, r *http.Request) (*string, error) {
-	timeStr := r.URL.Query().Get(param)
-	if len(timeStr) == 0 {
-		return nil, fmt.Errorf("%s param missing in query", param)
-	}
-
-	// timeUnix, err := strconv.ParseInt(timeStr, 10, 64)
-	// if err != nil || len(timeStr) == 0 {
-	// 	return nil, fmt.Errorf("%s param is not in correct timestamp format", param)
-	// }
-
-	return &timeStr, nil
-
-}
-func parseSetRulesRequest(r *http.Request) (string, *model.ApiError) {
-
-	return "", nil
-}
-
 func parseTTLParams(r *http.Request) (*model.TTLParams, error) {
->>>>>>> 93638d56
 
 	// make sure either of the query params are present
 	typeTTL := r.URL.Query().Get("type")
