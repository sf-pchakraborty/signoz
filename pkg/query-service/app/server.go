package app

import (
	"context"
	"fmt"
	"net"
	"net/http"
	_ "net/http/pprof" // http profiler
	"os"
	"time"

	"github.com/gorilla/handlers"
	"github.com/gorilla/mux"
	"github.com/jmoiron/sqlx"

	"github.com/rs/cors"
	"github.com/soheilhy/cmux"
	"go.signoz.io/query-service/app/clickhouseReader"
	"go.signoz.io/query-service/app/dashboards"
	"go.signoz.io/query-service/constants"
	"go.signoz.io/query-service/dao"
	"go.signoz.io/query-service/healthcheck"
	am "go.signoz.io/query-service/integrations/alertManager"
	"go.signoz.io/query-service/interfaces"
	pqle "go.signoz.io/query-service/pqlEngine"
	"go.signoz.io/query-service/rules"
	"go.signoz.io/query-service/telemetry"
	"go.signoz.io/query-service/utils"
	"go.uber.org/zap"
)

type ServerOptions struct {
	PromConfigPath  string
	HTTPHostPort    string
	PrivateHostPort string
	// alert specific params
	DisableRules bool
	RuleRepoURL  string
}

// Server runs HTTP, Mux and a grpc server
type Server struct {
	// logger       *zap.Logger
	// tracer opentracing.Tracer // TODO make part of flags.Service
	serverOptions *ServerOptions
	conn          net.Listener
	ruleManager   *rules.Manager
	separatePorts bool

	// public http router
	httpConn   net.Listener
	httpServer *http.Server

	// private http
	privateConn net.Listener
	privateHTTP *http.Server

	unavailableChannel chan healthcheck.Status
}

// HealthCheckStatus returns health check status channel a client can subscribe to
func (s Server) HealthCheckStatus() chan healthcheck.Status {
	return s.unavailableChannel
}

// NewServer creates and initializes Server
func NewServer(serverOptions *ServerOptions) (*Server, error) {

	if err := dao.InitDao("sqlite", constants.RELATIONAL_DATASOURCE_PATH); err != nil {
		return nil, err
	}

	localDB, err := dashboards.InitDB(constants.RELATIONAL_DATASOURCE_PATH)

	if err != nil {
		return nil, err
	}

	localDB.SetMaxOpenConns(10)

	var reader interfaces.Reader
	storage := os.Getenv("STORAGE")
	if storage == "clickhouse" {
		zap.S().Info("Using ClickHouse as datastore ...")
		clickhouseReader := clickhouseReader.NewReader(localDB, serverOptions.PromConfigPath)
		go clickhouseReader.Start()
		reader = clickhouseReader
	} else {
		return nil, fmt.Errorf("Storage type: %s is not supported in query service", storage)
	}

	rm, err := makeRulesManager(serverOptions.PromConfigPath, constants.GetAlertManagerApiPrefix(), serverOptions.RuleRepoURL, localDB, reader, serverOptions.DisableRules)
	if err != nil {
		return nil, err
	}

	telemetry.GetInstance().SetReader(reader)
	apiHandler, err := NewAPIHandler(&reader, dao.DB(), rm)
	if err != nil {
		return nil, err
	}

	s := &Server{
		// logger: logger,
		// tracer: tracer,
		ruleManager:        rm,
		serverOptions:      serverOptions,
		unavailableChannel: make(chan healthcheck.Status),
	}

	httpServer, err := s.createPublicServer(apiHandler)

	if err != nil {
		return nil, err
	}

	s.httpServer = httpServer

	privateServer, err := s.createPrivateServer(apiHandler)
	if err != nil {
		return nil, err
	}

	s.privateHTTP = privateServer

	return s, nil
}

func (s *Server) createPrivateServer(api *APIHandler) (*http.Server, error) {

	r := NewRouter()

	r.Use(setTimeoutMiddleware)
	r.Use(s.analyticsMiddleware)
	r.Use(loggingMiddlewarePrivate)

	api.RegisterPrivateRoutes(r)

	c := cors.New(cors.Options{
		//todo(amol): find out a way to add exact domain or
		// ip here for alert manager
		AllowedOrigins: []string{"*"},
		AllowedMethods: []string{"GET", "DELETE", "POST", "PUT", "PATCH"},
		AllowedHeaders: []string{"Accept", "Authorization", "Content-Type"},
	})

	handler := c.Handler(r)
	handler = handlers.CompressHandler(handler)

	return &http.Server{
		Handler: handler,
	}, nil
}

func (s *Server) createPublicServer(api *APIHandler) (*http.Server, error) {

	r := NewRouter()

	r.Use(setTimeoutMiddleware)
	r.Use(s.analyticsMiddleware)
	r.Use(loggingMiddleware)

	api.RegisterRoutes(r)
	api.RegisterMetricsRoutes(r)
	api.RegisterLogsRoutes(r)

	c := cors.New(cors.Options{
		AllowedOrigins: []string{"*"},
<<<<<<< HEAD
		AllowedMethods: []string{"GET", "DELETE", "POST", "PUT", "OPTIONS"},
		AllowedHeaders: []string{"Accept", "Authorization", "Content-Type", "cache-control"},
=======
		AllowedMethods: []string{"GET", "DELETE", "POST", "PUT", "PATCH"},
		AllowedHeaders: []string{"Accept", "Authorization", "Content-Type"},
>>>>>>> 80c96af5
	})

	handler := c.Handler(r)

	handler = handlers.CompressHandler(handler)

	return &http.Server{
		Handler: handler,
	}, nil
}

// loggingMiddleware is used for logging public api calls
func loggingMiddleware(next http.Handler) http.Handler {
	return http.HandlerFunc(func(w http.ResponseWriter, r *http.Request) {
		route := mux.CurrentRoute(r)
		path, _ := route.GetPathTemplate()
		startTime := time.Now()
		next.ServeHTTP(w, r)
		zap.S().Info(path, "\ttimeTaken: ", time.Now().Sub(startTime))
	})
}

// loggingMiddlewarePrivate is used for logging private api calls
// from internal services like alert manager
func loggingMiddlewarePrivate(next http.Handler) http.Handler {
	return http.HandlerFunc(func(w http.ResponseWriter, r *http.Request) {
		route := mux.CurrentRoute(r)
		path, _ := route.GetPathTemplate()
		startTime := time.Now()
		next.ServeHTTP(w, r)
		zap.S().Info(path, "\tprivatePort: true", "\ttimeTaken: ", time.Now().Sub(startTime))
	})
}

type loggingResponseWriter struct {
	http.ResponseWriter
	statusCode int
}

func NewLoggingResponseWriter(w http.ResponseWriter) *loggingResponseWriter {
	// WriteHeader(int) is not called if our response implicitly returns 200 OK, so
	// we default to that status code.
	return &loggingResponseWriter{w, http.StatusOK}
}

func (lrw *loggingResponseWriter) WriteHeader(code int) {
	lrw.statusCode = code
	lrw.ResponseWriter.WriteHeader(code)
}

// Flush implements the http.Flush interface.
func (lrw *loggingResponseWriter) Flush() {
	lrw.ResponseWriter.(http.Flusher).Flush()
}

func (s *Server) analyticsMiddleware(next http.Handler) http.Handler {
	return http.HandlerFunc(func(w http.ResponseWriter, r *http.Request) {
		route := mux.CurrentRoute(r)
		path, _ := route.GetPathTemplate()

		lrw := NewLoggingResponseWriter(w)
		next.ServeHTTP(lrw, r)

		data := map[string]interface{}{"path": path, "statusCode": lrw.statusCode}

		if _, ok := telemetry.IgnoredPaths()[path]; !ok {
			telemetry.GetInstance().SendEvent(telemetry.TELEMETRY_EVENT_PATH, data)
		}

	})
}

func setTimeoutMiddleware(next http.Handler) http.Handler {
	return http.HandlerFunc(func(w http.ResponseWriter, r *http.Request) {
		ctx := r.Context()
		var cancel context.CancelFunc
		// check if route is not excluded
		url := r.URL.Path
		if _, ok := constants.TimeoutExcludedRoutes[url]; !ok {
			ctx, cancel = context.WithTimeout(r.Context(), constants.ContextTimeout*time.Second)
			defer cancel()
		}

		r = r.WithContext(ctx)
		next.ServeHTTP(w, r)
	})
}

// initListeners initialises listeners of the server
func (s *Server) initListeners() error {
	// listen on public port
	var err error
	publicHostPort := s.serverOptions.HTTPHostPort
	if publicHostPort == "" {
		return fmt.Errorf("constants.HTTPHostPort is required")
	}

	s.httpConn, err = net.Listen("tcp", publicHostPort)
	if err != nil {
		return err
	}

	zap.S().Info(fmt.Sprintf("Query server started listening on %s...", s.serverOptions.HTTPHostPort))

	// listen on private port to support internal services
	privateHostPort := s.serverOptions.PrivateHostPort

	if privateHostPort == "" {
		return fmt.Errorf("constants.PrivateHostPort is required")
	}

	s.privateConn, err = net.Listen("tcp", privateHostPort)
	if err != nil {
		return err
	}
	zap.S().Info(fmt.Sprintf("Query server started listening on private port %s...", s.serverOptions.PrivateHostPort))

	return nil
}

// Start listening on http and private http port concurrently
func (s *Server) Start() error {

	// initiate rule manager first
	if !s.serverOptions.DisableRules {
		s.ruleManager.Start()
	} else {
		zap.S().Info("msg: Rules disabled as rules.disable is set to TRUE")
	}

	err := s.initListeners()
	if err != nil {
		return err
	}

	var httpPort int
	if port, err := utils.GetPort(s.httpConn.Addr()); err == nil {
		httpPort = port
	}

	go func() {
		zap.S().Info("Starting HTTP server", zap.Int("port", httpPort), zap.String("addr", s.serverOptions.HTTPHostPort))

		switch err := s.httpServer.Serve(s.httpConn); err {
		case nil, http.ErrServerClosed, cmux.ErrListenerClosed:
			// normal exit, nothing to do
		default:
			zap.S().Error("Could not start HTTP server", zap.Error(err))
		}
		s.unavailableChannel <- healthcheck.Unavailable
	}()

	go func() {
		zap.S().Info("Starting pprof server", zap.String("addr", constants.DebugHttpPort))

		err = http.ListenAndServe(constants.DebugHttpPort, nil)
		if err != nil {
			zap.S().Error("Could not start pprof server", zap.Error(err))
		}
	}()

	var privatePort int
	if port, err := utils.GetPort(s.privateConn.Addr()); err == nil {
		privatePort = port
	}
	fmt.Println("starting private http")
	go func() {
		zap.S().Info("Starting Private HTTP server", zap.Int("port", privatePort), zap.String("addr", s.serverOptions.PrivateHostPort))

		switch err := s.privateHTTP.Serve(s.privateConn); err {
		case nil, http.ErrServerClosed, cmux.ErrListenerClosed:
			// normal exit, nothing to do
			zap.S().Info("private http server closed")
		default:
			zap.S().Error("Could not start private HTTP server", zap.Error(err))
		}

		s.unavailableChannel <- healthcheck.Unavailable

	}()

	return nil
}

func makeRulesManager(
	promConfigPath,
	alertManagerURL string,
	ruleRepoURL string,
	db *sqlx.DB,
	ch interfaces.Reader,
	disableRules bool) (*rules.Manager, error) {

	// create engine
	pqle, err := pqle.FromConfigPath(promConfigPath)
	if err != nil {
		return nil, fmt.Errorf("failed to create pql engine : %v", err)
	}

	// notifier opts
	notifierOpts := am.NotifierOptions{
		QueueCapacity:    10000,
		Timeout:          1 * time.Second,
		AlertManagerURLs: []string{alertManagerURL},
	}

	// create manager opts
	managerOpts := &rules.ManagerOptions{
		NotifierOpts: notifierOpts,
		Queriers: &rules.Queriers{
			PqlEngine: pqle,
			Ch:        ch.GetConn(),
		},
		RepoURL:      ruleRepoURL,
		DBConn:       db,
		Context:      context.Background(),
		Logger:       nil,
		DisableRules: disableRules,
	}

	// create Manager
	manager, err := rules.NewManager(managerOpts)
	if err != nil {
		return nil, fmt.Errorf("rule manager error: %v", err)
	}

	zap.S().Info("rules manager is ready")

	return manager, nil
}<|MERGE_RESOLUTION|>--- conflicted
+++ resolved
@@ -166,13 +166,8 @@
 
 	c := cors.New(cors.Options{
 		AllowedOrigins: []string{"*"},
-<<<<<<< HEAD
-		AllowedMethods: []string{"GET", "DELETE", "POST", "PUT", "OPTIONS"},
+		AllowedMethods: []string{"GET", "DELETE", "POST", "PUT", "PATCH", "OPTIONS"},
 		AllowedHeaders: []string{"Accept", "Authorization", "Content-Type", "cache-control"},
-=======
-		AllowedMethods: []string{"GET", "DELETE", "POST", "PUT", "PATCH"},
-		AllowedHeaders: []string{"Accept", "Authorization", "Content-Type"},
->>>>>>> 80c96af5
 	})
 
 	handler := c.Handler(r)
