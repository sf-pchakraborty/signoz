--- conflicted
+++ resolved
@@ -8,22 +8,8 @@
 	TraceFilters,
 } from "../actions";
 import { updateGlobalTimeReducer } from "./global";
-<<<<<<< HEAD
 import { MetricsInitialState, metricsReducer } from "./metrics";
-import { traceFiltersReducer, inputsReducer } from "./traceFilters";
-=======
-import {
-	filteredTraceMetricsReducer,
-	serviceMetricsReducer,
-	externalErrCodeMetricsReducer,
-	serviceTableReducer,
-	topEndpointsReducer,
-	dbOverviewMetricsReducer,
-	externalMetricsReducer,
-	externalAvgDurationMetricsReducer,
-} from "./metrics";
 import TraceFilterReducer from "./traceFilters";
->>>>>>> a8e81c96
 import { traceItemReducer, tracesReducer } from "./traces";
 import { usageDataReducer } from "./usage";
 import { ServiceMapReducer } from "./serviceMap";
