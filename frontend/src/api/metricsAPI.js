import axios from 'axios';

export default axios.create({
<<<<<<< HEAD
    //  baseURL: 'http://104.211.113.204:8080/api/v1/',
=======

     // baseURL: 'http://104.211.113.204:8080/api/v1/',
>>>>>>> f8887f63
    
    baseURL: 'http://localhost:3000/api/v1/',
    

    // baseURL: 'http://104.211.113.204:8080/api/v1/',
    // baseURL: process.env.REACT_APP_QUERY_SERVICE_URL,
    baseURL: 'api/v1/',
    // console.log('in metrics API', process.env.QUERY_SERVICE_URL)

}
);<|MERGE_RESOLUTION|>--- conflicted
+++ resolved
@@ -1,20 +1,10 @@
 import axios from 'axios';
 
 export default axios.create({
-<<<<<<< HEAD
-    //  baseURL: 'http://104.211.113.204:8080/api/v1/',
-=======
-
      // baseURL: 'http://104.211.113.204:8080/api/v1/',
->>>>>>> f8887f63
+    // baseURL: process.env.REACT_APP_QUERY_SERVICE_URL,
+    baseURL: 'http://localhost:3000/api/v1/',
+    // console.log('in metrics API', process.env.QUERY_SERVICE_URL)
     
-    baseURL: 'http://localhost:3000/api/v1/',
-    
-
-    // baseURL: 'http://104.211.113.204:8080/api/v1/',
-    // baseURL: process.env.REACT_APP_QUERY_SERVICE_URL,
-    baseURL: 'api/v1/',
-    // console.log('in metrics API', process.env.QUERY_SERVICE_URL)
-
 }
 );