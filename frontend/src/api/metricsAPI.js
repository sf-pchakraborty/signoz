import axios from 'axios';

export default axios.create({
      // baseURL: 'http://104.211.113.204:8080/api/v1/',
    // baseURL: process.env.REACT_APP_QUERY_SERVICE_URL,
<<<<<<< HEAD
    //baseURL: 'http://localhost:3000/api/v1/',
=======
    baseURL: '/api/v1/',
>>>>>>> 014c8c1c
    // console.log('in metrics API', process.env.QUERY_SERVICE_URL)
    baseURL: '/api/v1/',
    
}
);<|MERGE_RESOLUTION|>--- conflicted
+++ resolved
@@ -3,11 +3,6 @@
 export default axios.create({
       // baseURL: 'http://104.211.113.204:8080/api/v1/',
     // baseURL: process.env.REACT_APP_QUERY_SERVICE_URL,
-<<<<<<< HEAD
-    //baseURL: 'http://localhost:3000/api/v1/',
-=======
-    baseURL: '/api/v1/',
->>>>>>> 014c8c1c
     // console.log('in metrics API', process.env.QUERY_SERVICE_URL)
     baseURL: '/api/v1/',
     
