--- conflicted
+++ resolved
@@ -1,5 +1,4 @@
 import { FilterOutlined } from '@ant-design/icons';
-<<<<<<< HEAD
 import { Button, Col } from 'antd';
 import {
 	StyledCol,
@@ -10,9 +9,6 @@
 	StyledTypography,
 } from 'components/Styled';
 import * as StyledStyles from 'components/Styled/styles';
-=======
-import { Button, Col, Divider, Row, Space, Typography } from 'antd';
->>>>>>> ccf5af08
 import GanttChart from 'container/GantChart';
 import { getNodeById } from 'container/GantChart/utils';
 import Timeline from 'container/Timeline';
@@ -28,11 +24,7 @@
 import { spanToTreeUtil } from 'utils/spanToTree';
 
 import SelectedSpanDetails from './SelectedSpanDetails';
-<<<<<<< HEAD
 import * as styles from './styles';
-=======
-import styles from './TraceGraph.module.css';
->>>>>>> ccf5af08
 import { getSortedData } from './utils';
 import { INTERVAL_UNITS } from './utils';
 
@@ -58,11 +50,7 @@
 		return getSpanTreeMetadata(getSortedData(treeData), spanServiceColors);
 	}, [treeData, spanServiceColors]);
 
-<<<<<<< HEAD
-	const [globalTraceMetadata, _setGlobalTraceMetadata] = useState({
-=======
 	const [globalTraceMetadata] = useState<Record<string, number>>({
->>>>>>> ccf5af08
 		...traceMetaData,
 	});
 
@@ -79,17 +67,10 @@
 		return getNodeById(activeSelectedId, treeData);
 	}, [activeSelectedId, treeData]);
 
-<<<<<<< HEAD
-	const onSearchHandler = (value: string): void => {
-		setSearchSpanString(value);
-		setTreeData(spanToTreeUtil(response[0].events));
-	};
-=======
 	// const onSearchHandler = (value: string) => {
 	// 	setSearchSpanString(value);
 	// 	setTreeData(spanToTreeUtil(response[0].events));
 	// };
->>>>>>> ccf5af08
 	const onFocusSelectedSpanHandler = () => {
 		const treeNode = getNodeById(activeSelectedId, tree);
 		if (treeNode) {
