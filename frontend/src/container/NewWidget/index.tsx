--- conflicted
+++ resolved
@@ -77,7 +77,7 @@
 	const [description, setDescription] = useState<string>(
 		selectedWidget?.description || '',
 	);
-	const [yAxisUnit, setYAxisUnit] = useState<string>(selectedWidget?.yAxisUnit);
+	const [yAxisUnit, setYAxisUnit] = useState<string>(selectedWidget?.yAxisUnit || 'none');
 
 	const [stacked, setStacked] = useState<boolean>(
 		selectedWidget?.isStacked || false,
@@ -134,10 +134,7 @@
 				query: element.query || '',
 				legend: element.legend || '',
 				currentIndex: index,
-<<<<<<< HEAD
 				yAxisUnit,
-=======
->>>>>>> 2ca67f10
 			});
 		});
 
