--- conflicted
+++ resolved
@@ -10,11 +10,8 @@
 import { Spin } from "antd";
 import styled from "styled-components";
 import { StoreState } from "../../store/reducers";
-<<<<<<< HEAD
 import { getZoomPx, getGraphData } from "./utils";
-=======
 import { getGraphData, getTooltip } from "./utils";
->>>>>>> 613e6ba5
 import SelectService from "./SelectService";
 import { ForceGraph2D } from "react-force-graph";
 
